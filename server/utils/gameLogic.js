// server/utils/gameLogic.js
const cardDeck = require("./cardDeck");
const handEvaluator = require("./handEvaluator");
const User = require("../models/User");
const Game = require("../models/Game");

// Game logic for Texas Hold'em
const gameLogic = {
  // Start a new game
  async startGame(game) {
    game.status = "active";
    return await this.startNewHand(game);
  },

  // Start a new hand
  async startNewHand(game) {
    // Reset game state for new hand
    game.pot = 0;
    game.communityCards = [];

    // CRITICAL: Make sure all player chips committed to pot are reset
    game.players.forEach((player) => {
      player.chips = 0;
      // Other resets remain the same...
    });

    // CRITICAL FIX: Always create a completely new, properly shuffled deck
    const cardDeck = require("./cardDeck");

    // Use the enhanced getFreshShuffledDeck function for maximum randomness
    game.deck = cardDeck.getFreshShuffledDeck();

    // Log the deck stats for verification
    const deckStats = cardDeck.getDeckStats(game.deck);
    console.log(`New hand deck stats:`, deckStats);

    game.currentBet = 0;
    game.handNumber += 1;
    game.bettingRound = "preflop";

    // Reset player states
    game.players.forEach((player) => {
      player.hand = [];
      player.chips = 0;
      player.hasFolded = false;
      player.hasActed = false;
      player.isAllIn = false;
    });

    // Rotate dealer position (button)
    if (game.handNumber > 1) {
      game.dealerPosition = (game.dealerPosition + 1) % game.players.length;

      // Make sure the dealer position is on an active player
      while (!game.players[game.dealerPosition].isActive) {
        game.dealerPosition = (game.dealerPosition + 1) % game.players.length;
      }
    } else {
      // First hand, dealer can be random or position 0
      game.dealerPosition = 0;
    }

    // Set blinds positions (relative to dealer)
    this.setBlindPositions(game);

    // Verify deck is properly shuffled before dealing
    if (!cardDeck.isWellShuffled(game.deck)) {
      console.warn("Deck appears to be poorly shuffled, reshuffling");
      game.deck = cardDeck.superShuffle(game.deck);
    }

    // Deal two cards to each active player
    console.log(
      `Dealing cards to ${
        game.players.filter((p) => p.isActive && p.totalChips > 0).length
      } active players`
    );

    // Store all dealt cards to verify uniqueness
    const dealtCards = [];

     //Clear game.players[].hand before dealing
  game.players.forEach(player => {
    player.hand = []; // Ensure we start with an empty hand
  });

    // Deal two cards to each active player
    for (let i = 0; i < 2; i++) {
      for (const player of game.players) {
        if (player.isActive && player.totalChips > 0) {
          // Draw a card
          let card = cardDeck.drawCard(game.deck);
  
          // Verify this card hasn't been dealt already (just in case)
          while (
            dealtCards.some((c) => c.suit === card.suit && c.rank === card.rank)
          ) {
            console.error(
              `DUPLICATE CARD DETECTED: ${card.rank} of ${card.suit}, redrawing`
            );
            // Put the card back in a random position and draw again
            const randomIndex = Math.floor(Math.random() * game.deck.length);
            game.deck.splice(randomIndex, 0, card);
            card = cardDeck.drawCard(game.deck);
          }
  
          // Add card to player's hand and tracking list
          player.hand.push(card);
          dealtCards.push(card);
  
          console.log(
            `Dealt ${card.rank} of ${card.suit} to player ${player.username}`
          );
        }
      }
    }

    // Set blinds
    const smallBlindPlayer = game.players[game.smallBlindPosition];
    const bigBlindPlayer = game.players[game.bigBlindPosition];

    // Small blind is half the minimum bet, big blind is the minimum bet
    await this.placeBet(
      game,
      smallBlindPlayer.user.toString(),
      game.minBet / 2
    );
    await this.placeBet(game, bigBlindPlayer.user.toString(), game.minBet);

    // Set first player to act (after big blind)
    game.currentTurn = this.getNextActivePlayerAfter(
      game,
      game.bigBlindPosition
    );

    // Update game history
    game.actionHistory.push({
      player: smallBlindPlayer.username,
      action: "smallBlind",
      amount: game.minBet / 2,
      timestamp: Date.now(),
    });

    game.actionHistory.push({
      player: bigBlindPlayer.username,
      action: "bigBlind",
      amount: game.minBet,
      timestamp: Date.now(),
    });

    // Verify no duplicates before saving
    try {
      this.validateGameCards(game);
      console.log("Card validation passed - no duplicates found");
    } catch (err) {
      console.error(`Card validation failed in startNewHand: ${err.message}`);
      // In this case, try to fix by recreating the deck and dealing again
      console.log("Attempting to fix by completely redealing cards");
  
      // Reset player hands
      game.players.forEach((player) => {
        player.hand = [];
      });
  
      // Create a new deck
      game.deck = cardDeck.getFreshShuffledDeck();
  
      // Deal cards again with extra checks
      dealtCards.length = 0; // Clear tracking array
  
      for (let i = 0; i < 2; i++) {
        for (const player of game.players) {
          if (player.isActive && player.totalChips > 0) {
            // Draw a card with additional validation
            let card = cardDeck.drawCard(game.deck);
            while (
              dealtCards.some(
                (c) => c.suit === card.suit && c.rank === card.rank
              )
            ) {
              console.error(
                `DUPLICATE DETECTED in redealing: ${card.rank} of ${card.suit}`
              );
              // Create a completely new deck as a last resort
              game.deck = cardDeck.getFreshShuffledDeck();
              card = cardDeck.drawCard(game.deck);
            }
  
            player.hand.push(card);
            dealtCards.push(card);
            console.log(
              `RE-DEALT ${card.rank} of ${card.suit} to player ${player.username}`
            );
          }
        }
      }
  
      // Verify again
      this.validateGameCards(game);
    }
  
    // IMPORTANT: Log the final deal to verify
    console.log("FINAL DEALT HANDS:");
    game.players.forEach((player) => {
      if (player.hand && player.hand.length) {
        console.log(
          `Player ${player.username}: ${player.hand.map((c) => `${c.rank} of ${c.suit}`).join(", ")}`
        );
      }
    });
  
    // Save the updated game with the skipValidation flag to avoid mongoose validation issues
    game._skipValidation = true;
    await game.save();
  
    return game;
  },

  // Set the small and big blind positions relative to the dealer
  setBlindPositions(game) {
    const activePlayers = game.players.filter(
      (p) => p.isActive && p.totalChips > 0
    );

    if (activePlayers.length <= 1) {
      // Not enough players to play
      throw new Error("Need at least 2 active players");
    }

    // For 2 players, dealer is small blind, other player is big blind
    if (activePlayers.length === 2) {
      game.smallBlindPosition = game.dealerPosition;
      game.bigBlindPosition = this.getNextActivePlayerIndex(
        game,
        game.dealerPosition
      );
      return;
    }

    // For 3+ players, small blind is next to dealer, big blind follows
    game.smallBlindPosition = this.getNextActivePlayerIndex(
      game,
      game.dealerPosition
    );
    game.bigBlindPosition = this.getNextActivePlayerIndex(
      game,
      game.smallBlindPosition
    );
  },

  // Get the next active player index
  getNextActivePlayerIndex(game, currentIndex) {
    let nextIndex = (currentIndex + 1) % game.players.length;

    // Skip players who are not active or have no chips
    while (
      !game.players[nextIndex].isActive ||
      game.players[nextIndex].totalChips <= 0
    ) {
      nextIndex = (nextIndex + 1) % game.players.length;

      // Safety check to avoid infinite loop
      if (nextIndex === currentIndex) {
        throw new Error("No active players with chips found");
      }
    }

    return nextIndex;
  },

  // Get the next active player ID after a position
  getNextActivePlayerAfter(game, currentIndex) {
    const nextIndex = this.getNextActivePlayerIndex(game, currentIndex);
    return game.players[nextIndex].user;
  },

  // Start a betting round
  async startBettingRound(game) {
    // Reset player actions
    game.players.forEach((player) => {
      if (!player.hasFolded && player.isActive && !player.isAllIn) {
        player.hasActed = false;
      }
    });

    // Reset current bet for new round (except preflop where blinds set it)
    if (game.bettingRound !== "preflop") {
      game.currentBet = 0;
    }

    // First to act depends on the round
    // In preflop, action starts after the big blind
    // In other rounds, action starts with first active player after dealer
    let startPos;
    if (game.bettingRound === "preflop") {
      startPos = game.bigBlindPosition;
    } else {
      startPos = game.dealerPosition;
    }

    // Find the next active player who hasn't folded and isn't all-in
    try {
      game.currentTurn = this.getNextPlayerToAct(game, startPos);
    } catch (error) {
      // If no player needs to act, betting round is complete
      console.log("No players need to act, betting round complete");
      return game;
    }

    // Save the updated game
    await game.save();
    return game;
  },

  // Get the next player who needs to act (not folded, not all-in, not already acted)
  getNextPlayerToAct(game, startPos) {
    let currentIndex = startPos;

    for (let i = 0; i < game.players.length; i++) {
      const nextIndex = (currentIndex + 1) % game.players.length;
      const player = game.players[nextIndex];

      if (
        player.isActive &&
        !player.hasFolded &&
        !player.isAllIn &&
        !player.hasActed
      ) {
        return player.user;
      }

      currentIndex = nextIndex;
    }

    throw new Error("No players need to act");
  },

  // Process a player's action with improved pot handling
  async processPlayerAction(game, playerId, action, amount = 0) {
    const player = this.getPlayerById(game, playerId);
    const result = {
      success: true,
      roundEnded: false,
      handEnded: false,
      nextPhase: null,
      message: "",
    };

    // Validate that it's this player's turn
    if (game.currentTurn.toString() !== playerId) {
      throw new Error("Not your turn");
    }

    // Log the action for debugging
    console.log(
      `Processing player action: ${player.username} ${action} ${amount}`
    );
    console.log(`Current pot: ${game.pot}, currentBet: ${game.currentBet}`);
    console.log(
      `Player has ${player.totalChips} total chips and ${player.chips} in pot`
    );

    // Process the action
    switch (action) {
      case "fold":
        player.hasFolded = true;
        player.hasActed = true;

        // Add to action history
        game.actionHistory.push({
          player: player.username,
          action: "fold",
          amount: 0,
          timestamp: Date.now(),
        });

        // Check if only one player remains
        const activePlayers = game.players.filter(
          (p) => p.isActive && !p.hasFolded
        );
        if (activePlayers.length === 1) {
          // Hand ends, remaining player wins
          result.handEnded = true;
          result.roundEnded = true;
          result.winners = [activePlayers[0].user.toString()];

          // Make sure pot is correct before awarding
          const totalChipsInPot = game.players.reduce(
            (sum, p) => sum + p.chips,
            0
          );
          if (game.pot !== totalChipsInPot) {
            console.log(
              `Correcting pot from ${game.pot} to ${totalChipsInPot} based on player chips`
            );
            game.pot = totalChipsInPot;
          }

<<<<<<< HEAD
=======
          // IMPORTANT FIX: Store the pot value before it's reset by awardPot
          result.potAmount = game.pot;
          console.log(
            `Storing pot amount ${result.potAmount} in result for handResult event`
          );

>>>>>>> 2b436a22
          // Award pot to winner
          await this.awardPot(game, [activePlayers[0]]);

          result.message = `${activePlayers[0].username} wins the pot of ${result.potAmount} chips`;
          return result;
        }
        break;

      case "check":
        // Can only check if current bet is 0 or player has already matched it
        if (game.currentBet > player.chips) {
          throw new Error("Cannot check, must call or fold");
        }
        player.hasActed = true;

        // Add to action history
        game.actionHistory.push({
          player: player.username,
          action: "check",
          amount: 0,
          timestamp: Date.now(),
        });
        break;

      case "call":
        // Match the current bet
        const callAmount = game.currentBet - player.chips;
        if (callAmount > 0) {
          if (callAmount >= player.totalChips) {
            // Player is going all-in with a call
            await this.placeAllIn(game, playerId);
          } else {
            await this.placeBet(game, playerId, callAmount);
          }
        }
        player.hasActed = true;

        // Add to action history
        game.actionHistory.push({
          player: player.username,
          action: "call",
          amount: callAmount,
          timestamp: Date.now(),
        });
        break;

      case "bet":
        // Place a new bet (when current bet is 0)
        if (game.currentBet > 0) {
          throw new Error("Cannot bet, must raise instead");
        }

        if (amount < game.minBet) {
          throw new Error(`Bet must be at least ${game.minBet} chips`);
        }

        if (amount >= player.totalChips) {
          // Player is going all-in with a bet
          await this.placeAllIn(game, playerId);
        } else {
          await this.placeBet(game, playerId, amount);
        }
        player.hasActed = true;

        // Reset other players' acted status since they need to respond to the bet
        game.players.forEach((p) => {
          if (
            p.user.toString() !== playerId &&
            p.isActive &&
            !p.hasFolded &&
            !p.isAllIn
          ) {
            p.hasActed = false;
          }
        });

        // Add to action history
        game.actionHistory.push({
          player: player.username,
          action: "bet",
          amount: amount,
          timestamp: Date.now(),
        });
        break;

      case "raise":
        // Increase the current bet
        if (game.currentBet === 0) {
          throw new Error("Cannot raise, must bet instead");
        }

        // Calculate the minimum raise amount properly
        const callProvidedAmount = Math.max(0, game.currentBet - player.chips);
        const minRaiseAmount = game.currentBet + Math.max(game.minBet, 1); // Min raise is at least current bet + min bet
        const totalMinAmount =
          callProvidedAmount + (minRaiseAmount - game.currentBet);

        if (amount < minRaiseAmount) {
          throw new Error(
            `Raise must be at least ${minRaiseAmount} chips (${totalMinAmount} more chips)`
          );
        }

        if (amount >= player.totalChips + player.chips) {
          // Player is going all-in with a raise
          await this.placeAllIn(game, playerId);
        } else {
          // Calculate additional amount to add to player's current bet
          const additionalAmount = amount - player.chips;
          await this.placeBet(game, playerId, additionalAmount);
        }
        player.hasActed = true;

        // Reset other players' acted status since they need to respond to the raise
        game.players.forEach((p) => {
          if (
            p.user.toString() !== playerId &&
            p.isActive &&
            !p.hasFolded &&
            !p.isAllIn
          ) {
            p.hasActed = false;
          }
        });

        // Add to action history
        game.actionHistory.push({
          player: player.username,
          action: "raise",
          amount: amount,
          timestamp: Date.now(),
        });
        break;

      case "allIn":
        await this.placeAllIn(game, playerId);
        player.hasActed = true;

        // If player's all-in amount is greater than current bet, reset other players' acted status
        if (player.chips > game.currentBet) {
          game.players.forEach((p) => {
            if (
              p.user.toString() !== playerId &&
              p.isActive &&
              !p.hasFolded &&
              !p.isAllIn
            ) {
              p.hasActed = false;
            }
          });
        }

        // Add to action history
        game.actionHistory.push({
          player: player.username,
          action: "allIn",
          amount: player.chips,
          timestamp: Date.now(),
        });
        break;

      default:
        throw new Error("Invalid action");
    }

    // Move to next player if hand is still active
    if (!result.handEnded) {
      try {
        game.currentTurn = this.getNextPlayerToAct(
          game,
          game.players.findIndex((p) => p.user.toString() === playerId)
        );
      } catch (error) {
        // If no more players need to act, betting round is complete
        result.roundEnded = true;

        // Determine the next phase based on current betting round
        if (game.bettingRound === "preflop") {
          result.nextPhase = "flop";
        } else if (game.bettingRound === "flop") {
          result.nextPhase = "turn";
        } else if (game.bettingRound === "turn") {
          result.nextPhase = "river";
        } else if (game.bettingRound === "river") {
          result.nextPhase = "showdown";
        }
      }
    }
    console.log(`After action: pot=${game.pot}, currentBet=${game.currentBet}`);
    game.players.forEach((p) => {
      console.log(
        `Player ${p.username}: totalChips=${p.totalChips}, chipsInPot=${p.chips}`
      );
    });

    // Log the state after the action
    console.log(`After action: pot=${game.pot}, currentBet=${game.currentBet}`);
    game.players.forEach((p) => {
      console.log(
        `Player ${p.username}: totalChips=${p.totalChips}, chipsInPot=${p.chips}`
      );
    });

    await game.save();
    return result;
  },

  // Place a bet for a player
  async placeBet(game, playerId, amount) {
    const player = this.getPlayerById(game, playerId);

    // Validate amount is a positive number
    if (typeof amount !== "number" || amount <= 0) {
      console.error(`Invalid bet amount: ${amount}`);
      throw new Error("Bet amount must be a positive number");
    }

    // Check if player has enough chips
    if (player.totalChips < amount) {
      console.error(
        `Player ${player.username} doesn't have enough chips: has ${player.totalChips}, trying to bet ${amount}`
      );
      throw new Error("Not enough chips");
    }

    // Log before state
    console.log(
      `Before bet: Player ${player.username} has ${player.totalChips} total chips and ${player.chips} in pot`
    );
    console.log(`Placing bet of ${amount} chips`);

    // Update player chips
    player.totalChips -= amount;
    player.chips += amount;

    // Update pot and current bet
    game.pot += amount;
    game.currentBet = Math.max(game.currentBet, player.chips);

    // Log after state
    console.log(
      `After bet: Player ${player.username} has ${player.totalChips} total chips and ${player.chips} in pot`
    );
    console.log(`Game pot is now ${game.pot}`);

    await game.save();
    return true;
  },

  // Place an all-in bet
  // Place an all-in bet
  async placeAllIn(game, playerId) {
    const player = this.getPlayerById(game, playerId);

    // Put all remaining chips in the pot
    const allInAmount = player.totalChips;
    if (allInAmount <= 0) {
      throw new Error("No chips left to go all-in");
    }

    // Log before state
    console.log(
      `Before all-in: Player ${player.username} has ${player.totalChips} total chips and ${player.chips} in pot`
    );
    console.log(`Going all-in with ${allInAmount} chips`);

    // Update player chips
    player.totalChips = 0;
    player.chips += allInAmount;
    player.isAllIn = true;

    // Update pot and possibly current bet
    game.pot += allInAmount;
    if (player.chips > game.currentBet) {
      game.currentBet = player.chips;
    }

    // Log after state
    console.log(
      `After all-in: Player ${player.username} has 0 total chips and ${player.chips} in pot`
    );
    console.log(`Game pot is now ${game.pot}`);

    await game.save();
    return true;
  },

  /**
   * Award the pot to winner(s) with improved database updates
   * @param {Object} game - Game document
   * @param {Array} winners - Array of winning player objects
   */
  async awardPot(game, winners) {
    if (!winners || winners.length === 0) {
      throw new Error("No winners provided");
    }

    // Make sure pot is available - prevent "won 0 chips" bug
    if (game.pot <= 0) {
      console.error("Error: Attempting to award a pot of 0 chips");
      // If debugging, log the current game state
      console.log("Game state when awarding pot:", {
        gameId: game.gameId,
        pot: game.pot,
        playerChips: game.players.map((p) => ({
          username: p.username,
          chips: p.chips,
          totalChips: p.totalChips,
        })),
      });
<<<<<<< HEAD
      // Set a minimum pot to prevent zero awards
      game.pot = game.players.reduce((sum, p) => sum + p.chips, 0);
      console.log(`Corrected pot value to ${game.pot} based on player chips`);
    }

=======

      // Recalculate the pot based on player chips
      const calculatedPot = game.players.reduce((sum, p) => sum + p.chips, 0);
      if (calculatedPot > 0) {
        console.log(
          `Corrected pot value to ${calculatedPot} based on player chips`
        );
        game.pot = calculatedPot;
      } else {
        // If calculated pot is still 0, set a minimum value based on minimum bet
        console.log(`Setting minimum pot value of ${game.minBet || 1}`);
        game.pot = game.minBet || 1;
      }
    }

    // Store the original pot amount for logging
    const originalPot = game.pot;

>>>>>>> 2b436a22
    // Split the pot evenly among winners
    const splitAmount = Math.floor(game.pot / winners.length);
    const remainder = game.pot % winners.length;

    // Keep track of user balances to update in the database
    const userUpdates = [];

    console.log(
      `Awarding pot of ${game.pot} chips to ${winners.length} winner(s)`
    );

    // Award chips to winners
    for (let i = 0; i < winners.length; i++) {
      const winner = winners[i];
      let winAmount = splitAmount;

      // Add remainder to first winner (if any)
      if (i === 0) {
        winAmount += remainder;
      }

      // Store original balance for validation
      const originalBalance = winner.totalChips;

      // Update player's chips in the game
      winner.totalChips += winAmount;

      // Add to list of user balances to update
      userUpdates.push({
        userId: winner.user.toString(),
        newBalance: winner.totalChips,
        username: winner.username,
        originalBalance: originalBalance,
        winAmount: winAmount,
      });

      console.log(
        `Winner ${winner.username} receives ${winAmount} chips, new total: ${winner.totalChips}`
      );
    }

    // Update all player balances in the database in one go
    for (const update of userUpdates) {
      try {
        console.log(
          `Updating database balance for user ${update.username} (${update.userId})`
        );
        console.log(
          `Original balance: ${update.originalBalance}, Win amount: ${update.winAmount}, New total: ${update.newBalance}`
        );

        // Double-check the math is correct
        if (update.newBalance !== update.originalBalance + update.winAmount) {
          console.error(
            `Balance calculation error: ${update.originalBalance} + ${update.winAmount} != ${update.newBalance}`
          );
          console.log(`Fixing balance calculation...`);
          update.newBalance = update.originalBalance + update.winAmount;

          // Also update the player object in the game
          const playerToUpdate = winners.find(
            (w) => w.user.toString() === update.userId
          );
          if (playerToUpdate) {
            playerToUpdate.totalChips = update.newBalance;
            console.log(
              `Corrected ${update.username}'s balance to ${update.newBalance}`
            );
          }
        }

<<<<<<< HEAD
        // Update user in database with a forceful approach
        await User.findByIdAndUpdate(
=======
        // Update user in database with a forceful approach using $set to ensure it updates
        const updatedUser = await User.findByIdAndUpdate(
>>>>>>> 2b436a22
          update.userId,
          { $set: { balance: update.newBalance } },
          { new: true }
        );

        if (updatedUser) {
          console.log(
            `Successfully updated ${update.username}'s balance to ${updatedUser.balance}`
          );
        } else {
          console.error(
            `User ${update.userId} not found in database when updating balance`
          );
        }

        // Update games won for winners
        await this.updateGamesWon(update.userId);
      } catch (error) {
        console.error(
          `Error updating balance for player ${update.username}:`,
          error
        );
      }
    }

    // Reset pot
    game.pot = 0;

<<<<<<< HEAD
    // Also reset player chips committed to pot
=======
    // Reset all player chips committed to pot
>>>>>>> 2b436a22
    game.players.forEach((player) => {
      player.chips = 0;
    });

<<<<<<< HEAD
    // Return the updated winners for chaining
    return winners;
=======
    // Make sure to save the game document
    await game.save();

    // Return the updated winners for chaining and the original pot value for reference
    return {
      winners,
      originalPot,
    };
>>>>>>> 2b436a22
  },

  // Update user balance in database
  async updateUserBalance(userId, newBalance) {
    try {
      await User.findByIdAndUpdate(userId, { balance: newBalance });
    } catch (error) {
      console.error("Error updating user balance:", error);
    }
  },

  // Update games won count
  async updateGamesWon(userId) {
    try {
      const user = await User.findById(userId);
      user.gamesWon += 1;
      await user.save();
    } catch (error) {
      console.error("Error updating games won:", error);
    }
  },

  // Deal the flop (first three community cards)
  async dealFlop(game) {
    // Update betting round
    game.bettingRound = "flop";

    // Burn a card
    cardDeck.drawCard(game.deck);

    // Deal three unique cards
    for (let i = 0; i < 3; i++) {
      const card = cardDeck.drawCard(game.deck);
      game.communityCards.push(card);
    }

    // Add to game history
    game.actionHistory.push({
      player: "Dealer",
      action: "dealFlop",
      timestamp: Date.now(),
    });

    await game.save();
    return game;
  },

  // Deal the turn (fourth community card)
  async dealTurn(game) {
    // Update betting round
    game.bettingRound = "turn";

    // Burn a card
    cardDeck.drawCard(game.deck);

    // Deal one unique card
    const card = cardDeck.drawCard(game.deck);
    game.communityCards.push(card);

    // Add to game history
    game.actionHistory.push({
      player: "Dealer",
      action: "dealTurn",
      timestamp: Date.now(),
    });

    await game.save();
    return game;
  },

  // Deal the river (fifth community card)
  async dealRiver(game) {
    // Update betting round
    game.bettingRound = "river";

    // Burn a card
    cardDeck.drawCard(game.deck);

    // Deal one unique card
    const card = cardDeck.drawCard(game.deck);
    game.communityCards.push(card);

    // Add to game history
    game.actionHistory.push({
      player: "Dealer",
      action: "dealRiver",
      timestamp: Date.now(),
    });

    await game.save();
    return game;
  },

  /**
   * Process the showdown (compare hands) with enhanced balance updates and pot value fix
   * @param {Object} game - Game document
   * @returns {Object} Showdown results
   */
  async processShowdown(game) {
    try {
      // Store the current pot value before any processing
      const originalPot = game.pot;
      console.log(`Original pot before showdown processing: ${originalPot}`);

      // Make sure pot is calculated correctly
      const totalChipsCommitted = game.players.reduce(
        (sum, p) => sum + p.chips,
        0
      );
      if (game.pot !== totalChipsCommitted) {
        console.log(
          `Correcting pot amount from ${game.pot} to ${totalChipsCommitted} based on player chips`
        );
        game.pot = totalChipsCommitted;
      }

      // Double-check for zero pot (should never happen)
      if (game.pot <= 0) {
        console.error("Zero pot detected in showdown! This should not happen.");
        console.log(
          "Players' chips:",
          game.players.map((p) => ({
            username: p.username,
            chips: p.chips,
            totalChips: p.totalChips,
          }))
        );

        // Set a minimum pot based on betting history if possible
        if (totalChipsCommitted > 0) {
          game.pot = totalChipsCommitted;
        } else if (originalPot > 0) {
          // If we had a pot before, use that value
          game.pot = originalPot;
          console.log(`Restoring original pot value: ${originalPot}`);
        }
      }

      // Get players who haven't folded
      const activePlayers = game.players.filter(
        (p) => p.isActive && !p.hasFolded
      );

      // Prepare hands for evaluation
      const playerHands = activePlayers.map((player) => ({
        playerId: player.user.toString(),
        username: player.username,
        holeCards: player.hand,
        communityCards: game.communityCards,
      }));

      // Determine winner(s)
      const result = handEvaluator.determineWinners(playerHands);

      // Log detailed results for debugging
      console.log("Showdown results determined:");
      console.log(
        `- Winners: ${result.winners.map((w) => w.username).join(", ")}`
      );
      console.log(
        `- Hand types: ${result.winners.map((w) => w.handName).join(", ")}`
      );

      // Store the pot value for the result BEFORE it gets reset by awardPot
      const potForResult = game.pot;
      console.log(`Pot value for result before awarding: ${potForResult}`);

      // Store hand results in game history
      game.handResults.push({
        winners: result.winners.map((w) => w.playerId),
        pot: potForResult, // Use the correct pot value
        hands: result.allHands.map((h) => ({
          player: h.username,
          cards: h.hand,
          handName: h.handName,
        })),
        communityCards: game.communityCards,
        timestamp: Date.now(),
      });

      // Award pot to winner(s) - this handles database updates too
      const winnerPlayers = result.winners.map((w) =>
        this.getPlayerById(game, w.playerId)
      );

      await this.awardPot(game, winnerPlayers);

      // Make sure to save the game after awarding pot
      await game.save();

      // Also update all other players' balances to the database
      for (const player of game.players) {
        // Skip winners as they've already been updated
        if (
          winnerPlayers.some(
            (w) => w.user.toString() === player.user.toString()
          )
        ) {
          continue;
        }

        try {
          // Update the loser's balance in the database
          await User.findByIdAndUpdate(
            player.user,
            { $set: { balance: player.totalChips } },
            { new: true }
          );
        } catch (error) {
          console.error(
            `Error updating balance for player ${player.username}:`,
            error
          );
        }
      }

      // Prepare detailed winner data with proper error handling
      const safeWinners = result.winners.map((w) => {
        const player = this.getPlayerById(game, w.playerId);
        return {
          playerId: w.playerId,
          username: w.username || "Unknown Player",
          hand: player && Array.isArray(player.hand) ? player.hand : [],
          handName: w.handName || "Unknown Hand",
        };
      });

      // Prepare data for all players' cards (including losers)
      const allPlayersCards = activePlayers.map((player) => ({
        playerId: player.user.toString(),
        username: player.username || "Unknown Player",
        hand: Array.isArray(player.hand) ? player.hand : [],
        isWinner: result.winners.some(
          (w) => w.playerId === player.user.toString()
        ),
        handName:
          result.allHands.find((h) => h.playerId === player.user.toString())
            ?.handName || "Unknown Hand",
      }));

      // Log what's being returned
      console.log(
        `Showdown results - Winners: ${safeWinners.length}, Pot: ${potForResult}`
      );
      console.log(
        `Showdown winners: ${safeWinners
          .map((w) => `${w.username} with ${w.handName}`)
          .join(", ")}`
      );

      // Return processed result with all players' cards and the correct pot value
      return {
        winners: safeWinners,
        hands: result.allHands.map((h) => ({
          playerId: h.playerId,
          username: h.username || "Unknown Player",
          hand: h.hand || [],
          handName: h.handName || "Unknown Hand",
        })),
        allPlayersCards: allPlayersCards,
        communityCards: game.communityCards,
        // CRITICAL FIX: Use the stored pot value instead of the current game.pot (which is now 0)
        pot: potForResult,
      };
    } catch (error) {
      console.error("Error in processShowdown:", error);
      throw error;
    }
  },

  // Check if betting round is complete
  isBettingRoundComplete(game) {
    // All active players should have either folded, gone all-in, or acted
    // And all players who have acted should have the same amount in the pot
    const activePlayers = game.players.filter(
      (p) => p.isActive && !p.hasFolded && !p.isAllIn
    );

    // If no active players (all folded or all-in), round is complete
    if (activePlayers.length === 0) {
      return true;
    }

    // Check if all active players have acted
    const allActed = activePlayers.every((p) => p.hasActed);
    if (!allActed) {
      return false;
    }

    // All players have acted, now check if they've all matched the bet
    return activePlayers.every((p) => p.chips === game.currentBet);
  },

  /**
   * Prepare the game for the next hand - Fix for Mongoose versioning error and card shuffling
   * @param {Object} game - Game document
   * @returns {Promise<Object>} Updated game
   */
  async prepareNextHand(game) {
    try {
      // Reset necessary game state
      game.bettingRound = "preflop";
      game.pot = 0;
      game.currentBet = 0;
      game.communityCards = [];

      // IMPORTANT FIX: Create a completely new shuffled deck for the next hand
      const cardDeck = require("./cardDeck");
      game.deck = cardDeck.createDeck(); // This creates a fresh, shuffled deck

      // Reset player states but keep their total chips
      game.players.forEach((player) => {
        player.hand = [];
        player.chips = 0; // Reset chips committed to pot
        player.hasFolded = false;
        player.hasActed = false;
        player.isAllIn = false;
        player.isReady = false; // Reset ready status for next hand
      });

      // Sync player balances with database (important fix)
      for (const player of game.players) {
        try {
          if (player.isActive) {
            // Make sure database reflects the current game state
            await User.findByIdAndUpdate(
              player.user,
              { $set: { balance: player.totalChips } },
              { new: true }
            );

            console.log(
              `Updated ${player.username}'s database balance to ${player.totalChips}`
            );
          }
        } catch (err) {
          console.error(
            `Error updating database for player ${player.username}:`,
            err
          );
        }
      }

<<<<<<< HEAD
      // Check which players have zero chips
      // const playersToRemove = [];
      // game.players = game.players.filter((player, index) => {
      //   if (player.totalChips <= 0) {
      //     player.isActive = false;
      //     playersToRemove.push(index);
      //     return false;
      //   }
      //   return true;
      // });

=======
>>>>>>> 2b436a22
      // Check if there are enough players to continue
      if (game.players.filter((p) => p.isActive).length < 2) {
        game.status = "completed";
        game.actionHistory.push({
          player: "System",
          action: "gameCompleted",
          timestamp: Date.now(),
        });
      } else {
        // Set status to 'waiting' to require players to ready up again
        game.status = "waiting";

        // Add to action history
        game.actionHistory.push({
          player: "System",
          action: "nextHand",
          message: "Waiting for players to ready up for next hand",
          timestamp: Date.now(),
        });
      }

      // Use findByIdAndUpdate instead of direct save to avoid versioning conflicts
      try {
        // Create a clean object for update to avoid mongoose versioning issues
        const updateData = {
          bettingRound: game.bettingRound,
          pot: game.pot,
          currentBet: game.currentBet,
          communityCards: game.communityCards,
          players: game.players,
          status: game.status,
          actionHistory: game.actionHistory,
          deck: game.deck, // Include the fresh deck in the update
        };

        // Update the game in the database using findByIdAndUpdate
        const updatedGame = await Game.findByIdAndUpdate(
          game._id,
          { $set: updateData },
          { new: true, runValidators: true }
        );

        if (!updatedGame) {
          throw new Error(`Game with ID ${game._id} not found during update`);
        }

        console.log(
          `Game ${updatedGame.gameId} prepared for next hand with a fresh deck of ${updatedGame.deck.length} cards`
        );
        console.log(
          `Game status set to ${updatedGame.status} - waiting for players to ready up`
        );

        // Log deck stats for debugging
        if (updatedGame.deck) {
          const suitCounts = {};
          const rankCounts = {};

          updatedGame.deck.forEach((card) => {
            suitCounts[card.suit] = (suitCounts[card.suit] || 0) + 1;
            rankCounts[card.rank] = (rankCounts[card.rank] || 0) + 1;
          });

          console.log("Deck statistics:", {
            deckSize: updatedGame.deck.length,
            suits: suitCounts,
            ranks: rankCounts,
          });
        }

        return updatedGame;
      } catch (updateError) {
        console.error("Error updating game for next hand:", updateError);

        // Fallback: Try to fetch a fresh copy of the game
        const freshGame = await Game.findById(game._id);
        if (!freshGame) {
          throw new Error(`Could not find game with ID ${game._id}`);
        }

        // Apply our changes to the fresh copy
        freshGame.bettingRound = "preflop";
        freshGame.pot = 0;
        freshGame.currentBet = 0;
        freshGame.communityCards = [];
        freshGame.players = game.players;
        freshGame.status = "waiting"; // Set status to waiting
        freshGame.deck = cardDeck.createDeck(); // Create a fresh deck here too

        // Reset ready status in the fresh copy
        freshGame.players.forEach((player) => {
          player.isReady = false;
        });

        // Add our history entry to the fresh copy
        if (game.status === "completed") {
          freshGame.actionHistory.push({
            player: "System",
            action: "gameCompleted",
            timestamp: Date.now(),
          });
        } else {
          freshGame.actionHistory.push({
            player: "System",
            action: "nextHand",
            message: "Waiting for players to ready up for next hand",
            timestamp: Date.now(),
          });
        }

        // Save the fresh copy
        await freshGame.save();
        console.log(
          `Game ${freshGame.gameId} prepared for next hand using fallback method with a fresh deck of ${freshGame.deck.length} cards`
        );
        return freshGame;
      }
    } catch (error) {
      console.error("Error in prepareNextHand:", error);
      throw error;
    }
  },

  // Get player by ID
  getPlayerById(game, playerId) {
    if (!game || !game.players || !Array.isArray(game.players)) {
      throw new Error("Invalid game object");
    }

    if (!playerId) {
      throw new Error("Player ID is required");
    }

    // Convert to string for comparison
    const playerIdStr = playerId.toString();

    // Find the player with safer comparison
    const player = game.players.find((p) => {
      // Handle various formats of the user ID
      if (!p || !p.user) return false;

      if (typeof p.user === "string") {
        return p.user === playerIdStr;
      }

      if (typeof p.user === "object" && p.user.$oid) {
        return p.user.$oid === playerIdStr;
      }

      return p.user.toString() === playerIdStr;
    });

    if (!player) {
      // Add more diagnostic information to help debug
      console.error(
        `Player not found. PlayerId: ${playerId}, Game ID: ${game.gameId}`
      );
      console.error(
        `Available players: ${game.players
          .map((p) => p.user?.toString())
          .join(", ")}`
      );

      throw new Error("Player not found");
    }

    return player;
  },

  // Get available options for a player
  getPlayerOptions(game, playerId) {
    try {
      const player = this.getPlayerById(game, playerId);
      const options = [];

      // Player can't act if they've folded or are all-in
      if (player.hasFolded || player.isAllIn) {
        return options;
      }

      // Always can fold
      options.push("fold");

      // Check current bet and player's chips in pot
      const currentBet = game.currentBet || 0;
      const playerChipsInPot = player.chips || 0;
      const playerRemainingChips = player.totalChips || 0;

      // Check if player can check (when current bet is 0 or player has matched it)
      if (currentBet === 0 || playerChipsInPot === currentBet) {
        options.push("check");
      }

      // Call option (when there's a bet to match and player hasn't matched it yet)
      if (currentBet > 0 && playerChipsInPot < currentBet) {
        options.push("call");
      }

      // Bet option (only when there's no current bet and player has chips)
      if (currentBet === 0 && playerRemainingChips > 0) {
        options.push("bet");
      }

      // Raise option (only when there IS a current bet and player has enough chips to raise)
      if (currentBet > 0 && playerRemainingChips > 0) {
        // Make sure player has enough chips to make at least a min raise
        const minRaiseAmount = currentBet * 2 - playerChipsInPot;
        if (playerRemainingChips >= minRaiseAmount) {
          options.push("raise");
        }
      }

      // All-in option always available if player has chips
      if (playerRemainingChips > 0) {
        options.push("allIn");
      }

      return options;
    } catch (error) {
      console.error(`Error getting player options: ${error.message}`);
      // Return basic options as fallback
      return ["fold", "check", "call"];
    }
  },

  // Get sanitized game state (for sending to clients)
  getSanitizedGameState(game) {
    return {
      id: game.gameId,
      status: game.status,
      pot: game.pot,
      communityCards: game.communityCards,
      currentTurn: game.currentTurn,
      currentBet: game.currentBet,
      dealerPosition: game.dealerPosition,
      smallBlindPosition: game.smallBlindPosition,
      bigBlindPosition: game.bigBlindPosition,
      bettingRound: game.bettingRound,
      creator: game.creator,
      players: game.players.map((player) => ({
        id: player.user.toString(),
        username: player.username,
        chips: player.chips,
        totalChips: player.totalChips,
        hasCards: player.hand.length > 0,
        hasFolded: player.hasFolded,
        hasActed: player.hasActed,
        isAllIn: player.isAllIn,
        isActive: player.isActive,
        position: player.position,
        isReady: player.isReady,
      })),
      actionHistory: game.actionHistory.slice(-10), // Last 10 actions
      // Add readiness summary for easier client-side access
      readySummary: {
        readyCount: game.players.filter((p) => p.isReady).length,
        totalPlayers: game.players.length,
        allReady:
          game.players.length > 0 && game.players.every((p) => p.isReady),
      },
    };
  },

  // Process a full hand from start to finish
  async processFullHand(game) {
    // 1. Start new hand (already dealt cards and set blinds)
    await this.startNewHand(game);

    // Keep track of remaining players
    let activePlayers = game.players.filter((p) => p.isActive && !p.hasFolded);

    // If only one player remains active after blinds, they win automatically
    if (activePlayers.length === 1) {
      await this.awardPot(game, activePlayers);
      return this.prepareNextHand(game);
    }

    // 2. Pre-flop betting round
    await this.startBettingRound(game);

    // Continue through betting rounds until showdown or winner determined
    let currentRound = "preflop";
    const rounds = ["preflop", "flop", "turn", "river", "showdown"];

    // Proceed through rounds until showdown or only one player remains
    for (let i = 0; i < rounds.length; i++) {
      currentRound = rounds[i];

      // Skip betting if only one player remains
      activePlayers = game.players.filter((p) => p.isActive && !p.hasFolded);
      if (activePlayers.length === 1) {
        await this.awardPot(game, activePlayers);
        return this.prepareNextHand(game);
      }

      // Skip to showdown if all players are all-in
      const notAllInPlayers = activePlayers.filter((p) => !p.isAllIn);
      if (notAllInPlayers.length === 0 && currentRound !== "showdown") {
        // Deal remaining community cards and proceed to showdown
        if (game.communityCards.length === 0) {
          await this.dealFlop(game);
          await this.dealTurn(game);
          await this.dealRiver(game);
        } else if (game.communityCards.length === 3) {
          await this.dealTurn(game);
          await this.dealRiver(game);
        } else if (game.communityCards.length === 4) {
          await this.dealRiver(game);
        }

        // Process showdown
        await this.processShowdown(game);
        return this.prepareNextHand(game);
      }

      // Process the current round
      if (currentRound === "flop") {
        await this.dealFlop(game);
        await this.startBettingRound(game);
      } else if (currentRound === "turn") {
        await this.dealTurn(game);
        await this.startBettingRound(game);
      } else if (currentRound === "river") {
        await this.dealRiver(game);
        await this.startBettingRound(game);
      } else if (currentRound === "showdown") {
        await this.processShowdown(game);
        return this.prepareNextHand(game);
      }
    }

    // Should never reach here, but just in case
    return game;
  },

  // Add a new validation function to check for duplicates in the deck
  validateGameCards(game) {
    // Gather all cards in play
    const allCards = [...game.communityCards];

    // Add player cards
    game.players.forEach((player) => {
      if (player.hand && player.hand.length) {
        allCards.push(...player.hand);
      }
    });

    // Check for duplicates
    const duplicates = cardDeck.checkForDuplicates(allCards);

    if (duplicates.length > 0) {
      console.error(`DUPLICATE CARDS DETECTED: ${duplicates.join(", ")}`);
      throw new Error(
        `Duplicate cards detected in the game: ${duplicates.join(", ")}`
      );
    }

    return true;
  },
};

module.exports = gameLogic;<|MERGE_RESOLUTION|>--- conflicted
+++ resolved
@@ -396,15 +396,12 @@
             game.pot = totalChipsInPot;
           }
 
-<<<<<<< HEAD
-=======
           // IMPORTANT FIX: Store the pot value before it's reset by awardPot
           result.potAmount = game.pot;
           console.log(
             `Storing pot amount ${result.potAmount} in result for handResult event`
           );
 
->>>>>>> 2b436a22
           // Award pot to winner
           await this.awardPot(game, [activePlayers[0]]);
 
@@ -593,12 +590,6 @@
         }
       }
     }
-    console.log(`After action: pot=${game.pot}, currentBet=${game.currentBet}`);
-    game.players.forEach((p) => {
-      console.log(
-        `Player ${p.username}: totalChips=${p.totalChips}, chipsInPot=${p.chips}`
-      );
-    });
 
     // Log the state after the action
     console.log(`After action: pot=${game.pot}, currentBet=${game.currentBet}`);
@@ -715,13 +706,6 @@
           totalChips: p.totalChips,
         })),
       });
-<<<<<<< HEAD
-      // Set a minimum pot to prevent zero awards
-      game.pot = game.players.reduce((sum, p) => sum + p.chips, 0);
-      console.log(`Corrected pot value to ${game.pot} based on player chips`);
-    }
-
-=======
 
       // Recalculate the pot based on player chips
       const calculatedPot = game.players.reduce((sum, p) => sum + p.chips, 0);
@@ -740,7 +724,6 @@
     // Store the original pot amount for logging
     const originalPot = game.pot;
 
->>>>>>> 2b436a22
     // Split the pot evenly among winners
     const splitAmount = Math.floor(game.pot / winners.length);
     const remainder = game.pot % winners.length;
@@ -812,13 +795,8 @@
           }
         }
 
-<<<<<<< HEAD
-        // Update user in database with a forceful approach
-        await User.findByIdAndUpdate(
-=======
         // Update user in database with a forceful approach using $set to ensure it updates
         const updatedUser = await User.findByIdAndUpdate(
->>>>>>> 2b436a22
           update.userId,
           { $set: { balance: update.newBalance } },
           { new: true }
@@ -847,19 +825,11 @@
     // Reset pot
     game.pot = 0;
 
-<<<<<<< HEAD
-    // Also reset player chips committed to pot
-=======
     // Reset all player chips committed to pot
->>>>>>> 2b436a22
     game.players.forEach((player) => {
       player.chips = 0;
     });
 
-<<<<<<< HEAD
-    // Return the updated winners for chaining
-    return winners;
-=======
     // Make sure to save the game document
     await game.save();
 
@@ -868,7 +838,6 @@
       winners,
       originalPot,
     };
->>>>>>> 2b436a22
   },
 
   // Update user balance in database
@@ -1212,20 +1181,6 @@
         }
       }
 
-<<<<<<< HEAD
-      // Check which players have zero chips
-      // const playersToRemove = [];
-      // game.players = game.players.filter((player, index) => {
-      //   if (player.totalChips <= 0) {
-      //     player.isActive = false;
-      //     playersToRemove.push(index);
-      //     return false;
-      //   }
-      //   return true;
-      // });
-
-=======
->>>>>>> 2b436a22
       // Check if there are enough players to continue
       if (game.players.filter((p) => p.isActive).length < 2) {
         game.status = "completed";

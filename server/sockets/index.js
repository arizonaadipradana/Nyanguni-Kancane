--- conflicted
+++ resolved
@@ -509,34 +509,9 @@
               (p) => p.user.toString() === result.winners[0]
             );
 
-<<<<<<< HEAD
-            // Make sure pot is calculated correctly for fold wins
-            // Check the actual committed chips
-            const totalChipsInPot = game.players.reduce(
-              (sum, p) => sum + p.chips,
-              0
-            );
-            if (game.pot !== totalChipsInPot) {
-              console.log(
-                `Correcting pot from ${game.pot} to ${totalChipsInPot} based on player chips`
-              );
-              game.pot = totalChipsInPot;
-            }
-
-            const winnerHand = winnerPlayer.hand || [];
-            if (winnerPlayer && winnerPlayer.user) {
-              // Log data for debugging
-              console.log(
-                `Emitting fold win for player: ${winnerPlayer.username}`
-              );
-              console.log(
-                `Hand data: ${JSON.stringify(winnerPlayer.hand || [])}`
-              );
-=======
             // IMPORTANT FIX: Use the pot amount saved in the result object
             // This ensures we use the pot value before it was reset to zero
             const potAmount = result.potAmount || 0;
->>>>>>> 2b436a22
 
             // Log the pot amounts for debugging
             console.log(`Using pot amount from result: ${potAmount}`);
@@ -681,22 +656,6 @@
               );
 
               // IMPORTANT FIX: Ensure pot is correct in the result
-<<<<<<< HEAD
-  // If pot is missing or zero but we know there should be a pot, use the one from gameLogic result
-  if (!showdownResult.pot && game.pot > 0) {
-    showdownResult.pot = game.pot;
-    console.log(`Fixed missing pot in showdown result, set to ${game.pot}`);
-  }
-
-  // Additional safety: If both are zero but players have chips in pot, recalculate
-  if (showdownResult.pot <= 0 && game.pot <= 0) {
-    const totalChipsInPot = game.players.reduce((sum, p) => sum + p.chips, 0);
-    if (totalChipsInPot > 0) {
-      showdownResult.pot = totalChipsInPot;
-      console.log(`Recalculated pot from player chips: ${totalChipsInPot}`);
-    }
-  }
-=======
               // If pot is missing or zero but we know there should be a pot, use the one from gameLogic result
               if (!showdownResult.pot && game.pot > 0) {
                 showdownResult.pot = game.pot;
@@ -718,7 +677,6 @@
                   );
                 }
               }
->>>>>>> 2b436a22
 
               // Validate winner data before sending
               if (
@@ -735,13 +693,9 @@
                       }`
                   )
                   .join(", ");
-<<<<<<< HEAD
-                console.log(`Showdown winners: ${winnerInfo}`);
-=======
                 console.log(
                   `Showdown winners: ${winnerInfo}, pot: ${showdownResult.pot}`
                 );
->>>>>>> 2b436a22
 
                 // Send result to clients with improved data safety and all players' cards
                 gameIo.to(gameId).emit("handResult", {
@@ -770,15 +724,11 @@
                     : [],
                   allPlayersCards: showdownResult.allPlayersCards || [],
                   communityCards: game.communityCards,
-<<<<<<< HEAD
-                  pot: showdownResult.pot || game.pot || game.players.reduce((sum, p) => sum + p.chips, 0),
-=======
                   // CRITICAL FIX: Ensure pot is not zero
                   pot:
                     showdownResult.pot ||
                     game.pot ||
                     game.players.reduce((sum, p) => sum + p.chips, 0),
->>>>>>> 2b436a22
                 });
               } else {
                 console.error("Invalid showdown result data:", showdownResult);
@@ -1030,14 +980,6 @@
             // End the current hand, award pot to remaining player
             if (activePlayers.length === 1) {
               // Hand ends, remaining player wins
-<<<<<<< HEAD
-              result.handEnded = true;
-              result.roundEnded = true;
-              result.winners = [activePlayers[0].user.toString()];
-
-              // Award pot to winner
-              await this.awardPot(game, [activePlayers[0]]);
-=======
               const winnerPlayer = activePlayers[0];
 
               // Define a local result object instead of using undefined global
@@ -1049,26 +991,10 @@
 
               // Award pot to winner
               await gameLogic.awardPot(game, [winnerPlayer]);
->>>>>>> 2b436a22
 
               // Only send the community cards that have been dealt so far
               const dealtCommunityCards = game.communityCards || [];
 
-<<<<<<< HEAD
-              // Find the winner player
-              const winnerPlayer = game.players.find(
-                (p) => p.user.toString() === result.winners[0]
-              );
-
-              // Get all active players at the time of the fold
-              const allActivePlayers = game.players.filter(
-                (p) => p.isActive && p.hand && p.hand.length > 0
-              );
-
-              // Create allPlayersCards format with only the winner's cards visible
-              const allPlayersCards = allActivePlayers.map((player) => {
-                const isWinner = player.user.toString() === result.winners[0];
-=======
               // Create allPlayersCards format with only the winner's cards visible
               const allActivePlayers = game.players.filter(
                 (p) => p.isActive && p.hand && p.hand.length > 0
@@ -1078,7 +1004,6 @@
               const allPlayersCards = allActivePlayers.map((player) => {
                 const isWinner =
                   player.user.toString() === handResult.winners[0];
->>>>>>> 2b436a22
                 return {
                   playerId: player.user.toString(),
                   username: player.username || "Unknown Player",
@@ -1111,12 +1036,6 @@
                 isFoldWin: true, // Add flag to indicate this was a fold win
                 message: `${winnerPlayer.username} wins by fold`,
               });
-<<<<<<< HEAD
-
-              result.message = `${activePlayers[0].username} wins the pot of ${game.pot} chips`;
-              return result;
-=======
->>>>>>> 2b436a22
             }
 
             // Check if game should end

{
<<<<<<< HEAD
  "mongoURI": "mongodb+srv://arizoenna:arizona003@nyanguni-kancane.qaecnkk.mongodb.net/",
  "jwtSecret": "nyangunisecret",
  "port": 3000
=======
  "jwtSecret": "nyangunisecret",
  "port": 5000,
  "serverUrl": "http://localhost:5000",
  "clientUrl": "http://localhost:8080",
  "mongoURI": "mongodb://localhost:27017/nyanguni-kancane"
>>>>>>> fa7f4a1e
}<|MERGE_RESOLUTION|>--- conflicted
+++ resolved
@@ -1,13 +1,7 @@
 {
-<<<<<<< HEAD
-  "mongoURI": "mongodb+srv://arizoenna:arizona003@nyanguni-kancane.qaecnkk.mongodb.net/",
-  "jwtSecret": "nyangunisecret",
-  "port": 3000
-=======
   "jwtSecret": "nyangunisecret",
   "port": 5000,
   "serverUrl": "http://localhost:5000",
   "clientUrl": "http://localhost:8080",
   "mongoURI": "mongodb://localhost:27017/nyanguni-kancane"
->>>>>>> fa7f4a1e
 }